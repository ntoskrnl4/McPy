--- conflicted
+++ resolved
@@ -9,9 +9,9 @@
 import json
 import logging
 import os
-<<<<<<< HEAD
+import subprocess
 import sys
-import subprocess
+
 # Set default loggin to INFO
 logging.basicConfig(level="INFO")
 
@@ -19,10 +19,6 @@
 if sys.version_info < (3, 8):
     logging.fatal('McPy needs Python version 3.8.0 or higher to run! Current version is %s.%s.%s' % (sys.version_info.major, sys.version_info.minor, sys.version_info.micro))
     sys.exit(-4)
-=======
-import subprocess
-import sys
->>>>>>> 3a38575f
 
 try:
     import requests
@@ -68,12 +64,7 @@
     subprocess.check_call(data)
 
 
-<<<<<<< HEAD
-
-def getReleases():
-=======
 def getReleases() -> list:
->>>>>>> 3a38575f
     global releases
     try:
         if releases is not None:
