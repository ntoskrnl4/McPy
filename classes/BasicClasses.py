--- conflicted
+++ resolved
@@ -2,15 +2,10 @@
 # coding=utf-8
 import asyncio
 
-<<<<<<< HEAD
-from classes import Exceptions
-from classes.Blocks.materials import Material
-=======
 from .Exceptions import OutOfBoundsError
 from .materials import Material
 
 
->>>>>>> 6048c1ea
 
 
 class Block:
