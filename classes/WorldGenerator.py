--- conflicted
+++ resolved
@@ -362,11 +362,6 @@
                 await chunk.addNewBlock(x, dirt, z, BasicClasses.Block(x, dirt, z, "DIRT", {}))
             await chunk.addNewBlock(x, y, z, BasicClasses.Block(x, y, z, "GRASS_BLOCK", {}))  # Generate grass at the top layer
             for height in range(1, y+1):  # Randomly add ores
-<<<<<<< HEAD
+
                 for gen in GENERATORS:
-                    await gen.generation_attempt(scaleNoise(noise, (1, 100)) , chunk, x, height, z, False)
-=======
-                for ore in NATURAL_ORES:
-                    if scaleNoise(noise, (1, 100)) < float(ore[2]):
-                        await chunk.addNewBlock(x, height, z, BasicClasses.Block(x, height, z, ore[3]))
->>>>>>> d9749ab7
+                    await gen.generation_attempt(scaleNoise(noise, (1, 100)) , chunk, x, height, z, False)